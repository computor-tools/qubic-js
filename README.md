# qubic-js
Qubic client library.
This is work in progress.

## Installation
With `pnpm`:
```
pnpm add qubic-js
```
With `yarn`:
```
yarn add qubic-js
```
With `npm`:
```
npm i qubic-js
```

## Include in your project
```JS
import * as qubic from 'qubic-js';
```

<<<<<<< HEAD
=======
---
>>>>>>> 73d81a29

<br><a name="module_qubic"></a>

## qubic

* [qubic](#module_qubic)
    * [.exports.crypto](#module_qubic.exports.crypto) : [<code>Promise.&lt;Crypto&gt;</code>](#Crypto)
    * [.client(options)](#module_qubic.client) ⇒ [<code>Client</code>](#Client)
    * [.connection(params)](#module_qubic.connection) ⇒ [<code>Connection</code>](#Connection)
    * [.privateKey(seed, index, K12)](#module_qubic.privateKey) ⇒ <code>Uint8Array</code>
    * [.identity(seed, index)](#module_qubic.identity) ⇒ <code>Promise.&lt;string&gt;</code>
    * [.verifyChecksum(identity)](#module_qubic.verifyChecksum) ⇒ <code>Promise.&lt;boolean&gt;</code>
    * [.seedChecksum(seed)](#module_qubic.seedChecksum) ⇒ <code>Promise.&lt;string&gt;</code>
    * [.transaction(params)](#module_qubic.transaction) ⇒ [<code>Promise.&lt;Transaction&gt;</code>](#Transaction)


<br><a name="module_qubic.exports.crypto"></a>

### qubic.exports.crypto : [<code>Promise.&lt;Crypto&gt;</code>](#Crypto)
> A promise which always resolves to object with crypto functions.


<br><a name="module_qubic.client"></a>

### qubic.client(options) ⇒ [<code>Client</code>](#Client)
**Emits**: [<code>info</code>](#Connection+event_info), [<code>open</code>](#Connection+event_open), [<code>close</code>](#Connection+event_close), [<code>error</code>](#Connection+event_error), [<code>inclusion</code>](#Client+event_inclusion), [<code>rejection</code>](#Client+event_rejection)  

| Param | Type | Default | Description |
| --- | --- | --- | --- |
| options | <code>object</code> |  | Client options. |
| options.seed | <code>string</code> |  | Seed in 55 lowercase latin chars. |
| [options.index] | <code>number</code> | <code>0</code> | Identity index. |
| [options.connection] | [<code>Connection</code>](#Connection) |  | Client connection. |
| [options.computors] | <code>Array.&lt;object&gt;</code> |  | Specifies 3 computors to connect to, and with what options. Ignored when connection option is used. |
| options.computors[].url | <code>string</code> |  | Computor url. |
| [options.computors[].options] | <code>object</code> |  | WebSocket options. |
| [options.synchronizationInterval] | <code>number</code> |  | If no new tick appears after this interval an info event is emitted with updated sync status. Ignored when connection option is used. |
| [options.adminPublicKey] | <code>string</code> |  | Admin public key, for verification of current epoch and tick which are signed by admin. Ignored when connection option is used. |
| [options.reconnectTimeoutDuration] | <code>number</code> | <code>100</code> | Reconnect timeout duration. Ignored when connection option is used. |
| [options.db] | <code>object</code> |  | Database implementing the [level interface](https://github.com/Level/level), for storing transactions. |
| [options.dbPath] | <code>string</code> |  | Database path. |

**Example**  
```js
import qubic from 'qubic-js';

const client = qubic.client({
  seed: 'vmscmtbcqjbqyqcckegsfdsrcgjpeejobolmimgorsqwgupzhkevreu',
  computors: [
    { url: 'wss://AA.computor.com' },
    { url: 'wss://AB.computor.com' },
    { url: 'wss://AC.computor.com' },
  ],
  synchronizationInterval: 60 * 1000,
  adminPublicKey: '97CC65D1E59351EEFC776BCFF197533F148A8105DA84129C051F70DD9CA0FF82',
});

client.addListener('error', function (error) {
  console.log(error.message);
});
client.addListener('info', console.log);
```

<br><a name="module_qubic.connection"></a>

### qubic.connection(params) ⇒ [<code>Connection</code>](#Connection)
**Emits**: [<code>info</code>](#Connection+event_info), [<code>open</code>](#Connection+event_open), [<code>close</code>](#Connection+event_close), [<code>error</code>](#Connection+event_error)  

| Param | Type | Default | Description |
| --- | --- | --- | --- |
| params | <code>object</code> |  | Connection params. |
| params.computors | <code>Array.&lt;object&gt;</code> |  | Specifies 3 computors to connect to, and with what options. |
| params.computors[].url | <code>string</code> |  | Computor url. |
| [params.computors[].options] | <code>object</code> |  | WebSocket options. Node.js only. |
| params.synchronizationInterval | <code>number</code> |  | If no new tick appears after this interval an info event is emitted with updated sync status. |
| params.adminPublicKey | <code>string</code> |  | Admin public key, for verification of current epoch and tick which are signed by admin. |
| [params.reconnectTimeoutDuration] | <code>number</code> | <code>100</code> | Reconnect timeout duration. |

**Example**  
```js
import qubic from 'qubic-js';

const connection = qubic.connection({
  computors: [
    { url: 'wss://AA.computor.com' },
    { url: 'wss://AB.computor.com' },
    { url: 'wss://AC.computor.com' },
  ],
  synchronizationInterval: 60 * 1000,
  adminPublicKey: '97CC65D1E59351EEFC776BCFF197533F148A8105DA84129C051F70DD9CA0FF82',
});

connection.addListener('error', function (error) {
  console.log(error.message);
});
connection.addListener('info', console.log);
```

<br><a name="module_qubic.privateKey"></a>

### qubic.privateKey(seed, index, K12) ⇒ <code>Uint8Array</code>
> Generates a private key from seed.

**Returns**: <code>Uint8Array</code> - Private key bytes.  

| Param | Type | Description |
| --- | --- | --- |
| seed | <code>string</code> | Seed in 55 lowercase latin chars. |
| index | <code>number</code> | Identity index. |
| K12 | [<code>K12</code>](#Crypto.K12) | K12 function. |


<br><a name="module_qubic.identity"></a>

### qubic.identity(seed, index) ⇒ <code>Promise.&lt;string&gt;</code>
> Creates an identity with checksum.

**Returns**: <code>Promise.&lt;string&gt;</code> - Identity with checksum in uppercase hex.  

| Param | Type | Description |
| --- | --- | --- |
| seed | <code>string</code> | Seed in 55 lowercase latin chars. |
| index | <code>number</code> | Identity index. |


<br><a name="module_qubic.verifyChecksum"></a>

### qubic.verifyChecksum(identity) ⇒ <code>Promise.&lt;boolean&gt;</code>
> Validates integrity of identity with checksum.


| Param | Type | Description |
| --- | --- | --- |
| identity | <code>string</code> | Identity in uppercase hex. |


<br><a name="module_qubic.seedChecksum"></a>

### qubic.seedChecksum(seed) ⇒ <code>Promise.&lt;string&gt;</code>
**Returns**: <code>Promise.&lt;string&gt;</code> - Seed checksum in uppercase hex.  

| Param | Type | Description |
| --- | --- | --- |
| seed | <code>string</code> | Seed in 55 lowercase latin chars. |


<br><a name="module_qubic.transaction"></a>

### qubic.transaction(params) ⇒ [<code>Promise.&lt;Transaction&gt;</code>](#Transaction)
> Creates a transaction which includes a transfer of energy between 2 entities,
> or an effect, or both. Transaction is atomic, meaaning that both transfer and
> effect will be proccessed or none.


| Param | Type |
| --- | --- |
| params | [<code>TransferParams</code>](#TransferParams), [<code>EffectParams</code>](#EffectParams), [<code>TransferAndEffectParams</code>](#TransferAndEffectParams) | 

**Example**  
```js
import qubic from 'qubic-js';

qubic
  .transaction({
    seed: 'vmscmtbcqjbqyqcckegsfdsrcgjpeejobolmimgorsqwgupzhkevreu',
    senderIdentity: 'DCMJGMELMPBOJCCOFAICMJCBKENNOPEJCLIPBKKKDKLDOMKFBPOFHFLGAHLNAFMKMHHOAE',
    index: 1337,
    identityNonce: 0,
    recipientIdentity: 'BPFJANADOGBDLNNONDILEMAICAKMEEGBFPJBKPBCEDFJIALDONODMAIMDBFKCFEEMEOLFK',
    energy: qubic.energy(1),
  })
  .then(function (transaction) {
    console.log(transaction);
  })
  .catch(function (error) {
    console.log(error.message);
  });
```

<br><a name="Client"></a>

## Client
**Mixes**: [<code>Connection</code>](#Connection)  

* [Client](#Client)
    * _instance_
        * ["inclusion"](#Client+event_inclusion)
        * ["rejection"](#Client+event_rejection)
    * _static_
        * [.identity](#Client.identity) : <code>string</code>
        * [.transaction(params)](#Client.transaction) ⇒ [<code>Transaction</code>](#Transaction)
        * [.addEnvironmentListener(environment, listener)](#Client.addEnvironmentListener)
        * [.removeEnvironmentListener(environment, listener)](#Client.removeEnvironmentListener)
        * [.terminate([options])](#Client.terminate)
        * [.launch()](#Client.launch)
        * [.close()](#Client.close)
        * [.sendCommand(command, payload)](#Client.sendCommand) ⇒ <code>Promise.&lt;object&gt;</code> \| <code>EventEmitter</code> \| <code>void</code>
        * [.setComputorUrl(index, url)](#Client.setComputorUrl)
        * [.open()](#Client.open)
        * [.computors()](#Client.computors) ⇒ <code>Array.&lt;string&gt;</code>


<br><a name="Client+event_inclusion"></a>

### "inclusion"
> Inclusion event.

**Properties**

| Name | Type | Description |
| --- | --- | --- |
| messageDigest | <code>string</code> | Hash of included transaction in uppercase hex. |
| epoch | <code>number</code> | Epoch at which transaction was included. |
| tick | <code>number</code> | Tick at which transaction was included. |


<br><a name="Client+event_rejection"></a>

### "rejection"
> Rejection event.

**Properties**

| Name | Type | Description |
| --- | --- | --- |
| messageDigest | <code>string</code> | Hash of rejected transaction in uppercase hex. |
| reason | <code>string</code> | Reason of rejection. |


<br><a name="Client.identity"></a>

### Client.identity : <code>string</code>
> Client identity in uppercase hex.


<br><a name="Client.transaction"></a>

### Client.transaction(params) ⇒ [<code>Transaction</code>](#Transaction)
> Creates a transaction which includes a transfer of energy between 2 entities,
> or an effect, or both. Transaction is atomic, meaaning that both transfer and
> effect will be proccessed or none.
> 
> Transactions are stored in database and their inclusion or rejection are monitored.

**Returns**: [<code>Transaction</code>](#Transaction) - Transaction object.  

| Param | Type | Description |
| --- | --- | --- |
| params | <code>object</code> |  |
| params.recipientIdentity | <code>string</code> | Recipient identity in uppercase hex. |
| params.energy | <code>bigint</code> | Transferred energy to recipient identity. |
| params.effectPayload | <code>TypedArray</code> | Effect payload. |


<br><a name="Client.addEnvironmentListener"></a>

### Client.addEnvironmentListener(environment, listener)
> Subcribes to an environment.


| Param | Type | Description |
| --- | --- | --- |
| environment | <code>string</code> | Environment hash. |
| listener | <code>function</code> |  |

**Example**  
```js
const listener = function (data) {
  console.log(data);
};

client.addEvironmentListener(
  'BPFJANADOGBDLNNONDILEMAICAKMEEGBFPJBKPBCEDFJIALDONODMAIMDBFKCFEE',
  listener
);
```

<br><a name="Client.removeEnvironmentListener"></a>

### Client.removeEnvironmentListener(environment, listener)
> Unsubscribes from an environment.


| Param | Type | Description |
| --- | --- | --- |
| environment | <code>string</code> | Environment hash. |
| listener | <code>function</code> |  |


<br><a name="Client.terminate"></a>

### Client.terminate([options])
> Closes database and connections to computors.


| Param | Type | Default |
| --- | --- | --- |
| [options] | <code>object</code> |  | 
| [options.closeConnection] | <code>boolean</code> | <code>true</code> | 


<br><a name="Client.launch"></a>

### Client.launch()
> Launches client by opening database and connections to computors.

**Emits**: [<code>info</code>](#Connection+event_info), [<code>open</code>](#Connection+event_open), [<code>close</code>](#Connection+event_close), [<code>error</code>](#Connection+event_error), [<code>inclusion</code>](#Client+event_inclusion), [<code>rejection</code>](#Client+event_rejection)  

<br><a name="Client.close"></a>

### Client.close()
> Terminates all 3 WebSocket connections.

**Mixes**: [<code>close</code>](#Connection.close)  

<br><a name="Client.sendCommand"></a>

### Client.sendCommand(command, payload) ⇒ <code>Promise.&lt;object&gt;</code> \| <code>EventEmitter</code> \| <code>void</code>
> Sends a client command to each connected computor, and compares responses before resolving.
> Available client commands:
> 
> | Command | Request | Response | Description |
> | --- | --- | --- | --- |
> | `1` | `{ identity }` | `{ identity, identityNonce }` | Fetches `identityNonce`. |
> | `2` | `{ identity }` | `{ identity, energy }` | Fetches `energy`. |
> | `3` | `{ message, signature }` | `void` | Sends a transaction with `base64`-encoded `message` & `signature` fields. |
> | `4` | `{ messageDigest }` | `{ messageDigest, inclusionState, tick, epoch }` or `{ messageDigest, reason }` | Fetches status of a transaction. Rejects with reason in case identity nonce has been overwritten. |
> | `5` | `{ environmentDigest }` | `{ environmentDigest, epoch, tick, data }` | Subscribes to an environment by its digest. |
> | `6` | `{ environmentDigest }` | `{ environmentDigest }` | Cancels environment subscription. |

**Mixes**: [<code>sendCommand</code>](#Connection.sendCommand)  

| Param | Type | Description |
| --- | --- | --- |
| command | <code>number</code> | Command index, must be an integer. |
| payload | <code>object</code> | Request payload. |


<br><a name="Client.setComputorUrl"></a>

### Client.setComputorUrl(index, url)
> Sets one of the 3 computors url each time.

**Mixes**: [<code>setComputorUrl</code>](#Connection.setComputorUrl)  

| Param | Type | Description |
| --- | --- | --- |
| index | <code>number</code> | Index of computor connection, 0, 1 or 2. |
| url | <code>string</code> | Computor url. |


<br><a name="Client.open"></a>

### Client.open()
> Opens all 3 WebSocket connections.

**Mixes**: [<code>open</code>](#Connection.open)  
**Emits**: [<code>info</code>](#Connection+event_info), [<code>open</code>](#Connection+event_open), [<code>close</code>](#Connection+event_close), [<code>error</code>](#Connection+event_error)  

<br><a name="Client.computors"></a>

### Client.computors() ⇒ <code>Array.&lt;string&gt;</code>
**Mixes**: [<code>computors</code>](#Connection.computors)  
**Returns**: <code>Array.&lt;string&gt;</code> - Array of computor urls.  

<br><a name="Connection"></a>

## Connection

* [Connection](#Connection)
    * _instance_
        * ["info"](#Connection+event_info)
        * ["open" (event)](#Connection+event_open)
        * ["error" (event)](#Connection+event_error)
        * ["close" (event)](#Connection+event_close)
    * _static_
        * [.close()](#Connection.close)
        * [.sendCommand(command, payload)](#Connection.sendCommand) ⇒ <code>Promise.&lt;object&gt;</code> \| <code>EventEmitter</code> \| <code>void</code>
        * [.setComputorUrl(index, url)](#Connection.setComputorUrl)
        * [.open()](#Connection.open)
        * [.computors()](#Connection.computors) ⇒ <code>Array.&lt;string&gt;</code>


<br><a name="Connection+event_info"></a>

### "info"
> Info event.

**Properties**

| Name | Type | Description |
| --- | --- | --- |
| syncStatus | <code>number</code> | Indicates which of the 3 computors have provided the same tick and epoch. 0 when offline, 3 when fully synced. |
| epoch | <code>number</code> | Current epoch. |
| tick | <code>number</code> | Current tick. |


<br><a name="Connection+event_open"></a>

### "open" (event)
> Open event. Emitted when a WebSocket connection opens.


| Param | Type | Description |
| --- | --- | --- |
| event | <code>event</code> | WebSocket event. |


<br><a name="Connection+event_error"></a>

### "error" (event)
> Error event. Emitted when a WebSocket connection errors.


| Param | Type | Description |
| --- | --- | --- |
| event | <code>event</code> | WebSocket event. |


<br><a name="Connection+event_close"></a>

### "close" (event)
> Close event. Emitted when a WebSocket connection closes.


| Param | Type | Description |
| --- | --- | --- |
| event | <code>event</code> | WebSocket event. |


<br><a name="Connection.close"></a>

### Connection.close()
> Terminates all 3 WebSocket connections.


<br><a name="Connection.sendCommand"></a>

### Connection.sendCommand(command, payload) ⇒ <code>Promise.&lt;object&gt;</code> \| <code>EventEmitter</code> \| <code>void</code>
> Sends a client command to each connected computor, and compares responses before resolving.
> Available client commands:
> 
> | Command | Request | Response | Description |
> | --- | --- | --- | --- |
> | `1` | `{ identity }` | `{ identity, identityNonce }` | Fetches `identityNonce`. |
> | `2` | `{ identity }` | `{ identity, energy }` | Fetches `energy`. |
> | `3` | `{ message, signature }` | `void` | Sends a transaction with `base64`-encoded `message` & `signature` fields. |
> | `4` | `{ messageDigest }` | `{ messageDigest, inclusionState, tick, epoch }` or `{ messageDigest, reason }` | Fetches status of a transaction. Rejects with reason in case identity nonce has been overwritten. |
> | `5` | `{ environmentDigest }` | `{ environmentDigest, epoch, tick, data }` | Subscribes to an environment by its digest. |
> | `6` | `{ environmentDigest }` | `{ environmentDigest }` | Cancels environment subscription. |


| Param | Type | Description |
| --- | --- | --- |
| command | <code>number</code> | Command index, must be an integer. |
| payload | <code>object</code> | Request payload. |


<br><a name="Connection.setComputorUrl"></a>

### Connection.setComputorUrl(index, url)
> Sets one of the 3 computors url each time.


| Param | Type | Description |
| --- | --- | --- |
| index | <code>number</code> | Index of computor connection, 0, 1 or 2. |
| url | <code>string</code> | Computor url. |


<br><a name="Connection.open"></a>

### Connection.open()
> Opens all 3 WebSocket connections.

**Emits**: [<code>info</code>](#Connection+event_info), [<code>open</code>](#Connection+event_open), [<code>close</code>](#Connection+event_close), [<code>error</code>](#Connection+event_error)  

<br><a name="Connection.computors"></a>

### Connection.computors() ⇒ <code>Array.&lt;string&gt;</code>
**Returns**: <code>Array.&lt;string&gt;</code> - Array of computor urls.  

<br><a name="Crypto"></a>

## Crypto : <code>object</code>

* [Crypto](#Crypto) : <code>object</code>
    * [.schnorrq](#Crypto.schnorrq) : <code>object</code>
        * [.generatePublicKey(secretKey)](#Crypto.schnorrq.generatePublicKey) ⇒ <code>Uint8Array</code>
        * [.sign(secretKey, publicKey, message)](#Crypto.schnorrq.sign) ⇒ <code>Uint8Array</code>
        * [.verify(publicKey, message, signature)](#Crypto.schnorrq.verify) ⇒ <code>number</code>
    * [.kex](#Crypto.kex) : <code>object</code>
        * [.generateCompressedPublicKey(secretKey)](#Crypto.kex.generateCompressedPublicKey) ⇒ <code>Uint8Array</code>
        * [.compressedSecretAgreement(secretKey, publicKey)](#Crypto.kex.compressedSecretAgreement) ⇒ <code>Uint8Array</code>
    * [.K12(input, output, outputLength, outputOffset)](#Crypto.K12)


<br><a name="Crypto.schnorrq"></a>

### Crypto.schnorrq : <code>object</code>

* [.schnorrq](#Crypto.schnorrq) : <code>object</code>
    * [.generatePublicKey(secretKey)](#Crypto.schnorrq.generatePublicKey) ⇒ <code>Uint8Array</code>
    * [.sign(secretKey, publicKey, message)](#Crypto.schnorrq.sign) ⇒ <code>Uint8Array</code>
    * [.verify(publicKey, message, signature)](#Crypto.schnorrq.verify) ⇒ <code>number</code>


<br><a name="Crypto.schnorrq.generatePublicKey"></a>

#### schnorrq.generatePublicKey(secretKey) ⇒ <code>Uint8Array</code>

| Param | Type |
| --- | --- |
| secretKey | <code>Uint8Array</code> | 


<br><a name="Crypto.schnorrq.sign"></a>

#### schnorrq.sign(secretKey, publicKey, message) ⇒ <code>Uint8Array</code>

| Param | Type |
| --- | --- |
| secretKey | <code>Uint8Array</code> | 
| publicKey | <code>Uint8Array</code> | 
| message | <code>Uint8Array</code> | 


<br><a name="Crypto.schnorrq.verify"></a>

#### schnorrq.verify(publicKey, message, signature) ⇒ <code>number</code>
**Returns**: <code>number</code> - 1 if valid, 0 if invalid  

| Param | Type |
| --- | --- |
| publicKey | <code>Uint8Array</code> | 
| message | <code>Uint8Array</code> | 
| signature | <code>Uint8Array</code> | 


<br><a name="Crypto.kex"></a>

### Crypto.kex : <code>object</code>

* [.kex](#Crypto.kex) : <code>object</code>
    * [.generateCompressedPublicKey(secretKey)](#Crypto.kex.generateCompressedPublicKey) ⇒ <code>Uint8Array</code>
    * [.compressedSecretAgreement(secretKey, publicKey)](#Crypto.kex.compressedSecretAgreement) ⇒ <code>Uint8Array</code>


<br><a name="Crypto.kex.generateCompressedPublicKey"></a>

#### kex.generateCompressedPublicKey(secretKey) ⇒ <code>Uint8Array</code>
**Returns**: <code>Uint8Array</code> - Public key  

| Param | Type |
| --- | --- |
| secretKey | <code>Uint8Array</code> | 


<br><a name="Crypto.kex.compressedSecretAgreement"></a>

#### kex.compressedSecretAgreement(secretKey, publicKey) ⇒ <code>Uint8Array</code>
**Returns**: <code>Uint8Array</code> - Shared key  

| Param | Type |
| --- | --- |
| secretKey | <code>Uint8Array</code> | 
| publicKey | <code>Uint8Array</code> | 


<br><a name="Crypto.K12"></a>

### Crypto.K12(input, output, outputLength, outputOffset)

| Param | Type | Default |
| --- | --- | --- |
| input | <code>Uint8Array</code> |  | 
| output | <code>Uint8Array</code> |  | 
| outputLength | <code>number</code> |  | 
| outputOffset | <code>number</code> | <code>0</code> | 


<br><a name="TransferParams"></a>

## TransferParams : <code>object</code>
**Properties**

| Name | Type | Description |
| --- | --- | --- |
| seed | <code>string</code> | Seed in 55 lowercase latin chars. |
| index | <code>number</code> | Index of private key which was used to derive sender identity. |
| senderIdentity | <code>string</code> | Sender identity in uppercase hex. |
| identityNonce | <code>number</code> | Identity nonce. |
| energy | <code>bigint</code> | Transferred energy to recipient identity. |
| recipientIdentity | <code>string</code> | Recipient identity in uppercase hex. |


<br><a name="EffectParams"></a>

## EffectParams : <code>object</code>
**Properties**

| Name | Type | Description |
| --- | --- | --- |
| seed | <code>string</code> | Seed in 55 lowercase latin chars. |
| index | <code>number</code> | Index of private key which was used to derive sender identity. |
| senderIdentity | <code>string</code> | Sender identity in uppercase hex. |
| identityNonce | <code>number</code> | Identity nonce. |
| effectPayload | <code>Uint8Array</code> | Effect payload |


<br><a name="TransferAndEffectParams"></a>

## TransferAndEffectParams : <code>object</code>
**Properties**

| Name | Type | Description |
| --- | --- | --- |
| seed | <code>string</code> | Seed in 55 lowercase latin chars. |
| index | <code>number</code> | Index of private key which was used to derive sender identity. |
| senderIdentity | <code>string</code> | Sender identity in shifted uppercase hex. |
| identityNonce | <code>number</code> | Identity nonce. |
| energy | <code>bigint</code> | Transferred energy to recipient identity. |
| recipientIdentity | <code>string</code> | Recipient identity in shifted uppercase hex. |
| effectPayload | <code>Uint8Array</code> | Effect payload |


<br><a name="Transaction"></a>

## Transaction : <code>object</code>
**Properties**

| Name | Type | Description |
| --- | --- | --- |
| hash | <code>string</code> | Transaction hash in shifted uppercase hex. |
| message | <code>string</code> | Base64-encoded signed message. |
| signature | <code>string</code> | Base64-encoded signature. |
<|MERGE_RESOLUTION|>--- conflicted
+++ resolved
@@ -1,663 +1,661 @@
-# qubic-js
-Qubic client library.
-This is work in progress.
-
-## Installation
-With `pnpm`:
-```
-pnpm add qubic-js
-```
-With `yarn`:
-```
-yarn add qubic-js
-```
-With `npm`:
-```
-npm i qubic-js
-```
-
-## Include in your project
-```JS
-import * as qubic from 'qubic-js';
-```
-
-<<<<<<< HEAD
-=======
----
->>>>>>> 73d81a29
-
-<br><a name="module_qubic"></a>
-
-## qubic
-
-* [qubic](#module_qubic)
-    * [.exports.crypto](#module_qubic.exports.crypto) : [<code>Promise.&lt;Crypto&gt;</code>](#Crypto)
-    * [.client(options)](#module_qubic.client) ⇒ [<code>Client</code>](#Client)
-    * [.connection(params)](#module_qubic.connection) ⇒ [<code>Connection</code>](#Connection)
-    * [.privateKey(seed, index, K12)](#module_qubic.privateKey) ⇒ <code>Uint8Array</code>
-    * [.identity(seed, index)](#module_qubic.identity) ⇒ <code>Promise.&lt;string&gt;</code>
-    * [.verifyChecksum(identity)](#module_qubic.verifyChecksum) ⇒ <code>Promise.&lt;boolean&gt;</code>
-    * [.seedChecksum(seed)](#module_qubic.seedChecksum) ⇒ <code>Promise.&lt;string&gt;</code>
-    * [.transaction(params)](#module_qubic.transaction) ⇒ [<code>Promise.&lt;Transaction&gt;</code>](#Transaction)
-
-
-<br><a name="module_qubic.exports.crypto"></a>
-
-### qubic.exports.crypto : [<code>Promise.&lt;Crypto&gt;</code>](#Crypto)
-> A promise which always resolves to object with crypto functions.
-
-
-<br><a name="module_qubic.client"></a>
-
-### qubic.client(options) ⇒ [<code>Client</code>](#Client)
-**Emits**: [<code>info</code>](#Connection+event_info), [<code>open</code>](#Connection+event_open), [<code>close</code>](#Connection+event_close), [<code>error</code>](#Connection+event_error), [<code>inclusion</code>](#Client+event_inclusion), [<code>rejection</code>](#Client+event_rejection)  
-
-| Param | Type | Default | Description |
-| --- | --- | --- | --- |
-| options | <code>object</code> |  | Client options. |
-| options.seed | <code>string</code> |  | Seed in 55 lowercase latin chars. |
-| [options.index] | <code>number</code> | <code>0</code> | Identity index. |
-| [options.connection] | [<code>Connection</code>](#Connection) |  | Client connection. |
-| [options.computors] | <code>Array.&lt;object&gt;</code> |  | Specifies 3 computors to connect to, and with what options. Ignored when connection option is used. |
-| options.computors[].url | <code>string</code> |  | Computor url. |
-| [options.computors[].options] | <code>object</code> |  | WebSocket options. |
-| [options.synchronizationInterval] | <code>number</code> |  | If no new tick appears after this interval an info event is emitted with updated sync status. Ignored when connection option is used. |
-| [options.adminPublicKey] | <code>string</code> |  | Admin public key, for verification of current epoch and tick which are signed by admin. Ignored when connection option is used. |
-| [options.reconnectTimeoutDuration] | <code>number</code> | <code>100</code> | Reconnect timeout duration. Ignored when connection option is used. |
-| [options.db] | <code>object</code> |  | Database implementing the [level interface](https://github.com/Level/level), for storing transactions. |
-| [options.dbPath] | <code>string</code> |  | Database path. |
-
-**Example**  
-```js
-import qubic from 'qubic-js';
-
-const client = qubic.client({
-  seed: 'vmscmtbcqjbqyqcckegsfdsrcgjpeejobolmimgorsqwgupzhkevreu',
-  computors: [
-    { url: 'wss://AA.computor.com' },
-    { url: 'wss://AB.computor.com' },
-    { url: 'wss://AC.computor.com' },
-  ],
-  synchronizationInterval: 60 * 1000,
-  adminPublicKey: '97CC65D1E59351EEFC776BCFF197533F148A8105DA84129C051F70DD9CA0FF82',
-});
-
-client.addListener('error', function (error) {
-  console.log(error.message);
-});
-client.addListener('info', console.log);
-```
-
-<br><a name="module_qubic.connection"></a>
-
-### qubic.connection(params) ⇒ [<code>Connection</code>](#Connection)
-**Emits**: [<code>info</code>](#Connection+event_info), [<code>open</code>](#Connection+event_open), [<code>close</code>](#Connection+event_close), [<code>error</code>](#Connection+event_error)  
-
-| Param | Type | Default | Description |
-| --- | --- | --- | --- |
-| params | <code>object</code> |  | Connection params. |
-| params.computors | <code>Array.&lt;object&gt;</code> |  | Specifies 3 computors to connect to, and with what options. |
-| params.computors[].url | <code>string</code> |  | Computor url. |
-| [params.computors[].options] | <code>object</code> |  | WebSocket options. Node.js only. |
-| params.synchronizationInterval | <code>number</code> |  | If no new tick appears after this interval an info event is emitted with updated sync status. |
-| params.adminPublicKey | <code>string</code> |  | Admin public key, for verification of current epoch and tick which are signed by admin. |
-| [params.reconnectTimeoutDuration] | <code>number</code> | <code>100</code> | Reconnect timeout duration. |
-
-**Example**  
-```js
-import qubic from 'qubic-js';
-
-const connection = qubic.connection({
-  computors: [
-    { url: 'wss://AA.computor.com' },
-    { url: 'wss://AB.computor.com' },
-    { url: 'wss://AC.computor.com' },
-  ],
-  synchronizationInterval: 60 * 1000,
-  adminPublicKey: '97CC65D1E59351EEFC776BCFF197533F148A8105DA84129C051F70DD9CA0FF82',
-});
-
-connection.addListener('error', function (error) {
-  console.log(error.message);
-});
-connection.addListener('info', console.log);
-```
-
-<br><a name="module_qubic.privateKey"></a>
-
-### qubic.privateKey(seed, index, K12) ⇒ <code>Uint8Array</code>
-> Generates a private key from seed.
-
-**Returns**: <code>Uint8Array</code> - Private key bytes.  
-
-| Param | Type | Description |
-| --- | --- | --- |
-| seed | <code>string</code> | Seed in 55 lowercase latin chars. |
-| index | <code>number</code> | Identity index. |
-| K12 | [<code>K12</code>](#Crypto.K12) | K12 function. |
-
-
-<br><a name="module_qubic.identity"></a>
-
-### qubic.identity(seed, index) ⇒ <code>Promise.&lt;string&gt;</code>
-> Creates an identity with checksum.
-
-**Returns**: <code>Promise.&lt;string&gt;</code> - Identity with checksum in uppercase hex.  
-
-| Param | Type | Description |
-| --- | --- | --- |
-| seed | <code>string</code> | Seed in 55 lowercase latin chars. |
-| index | <code>number</code> | Identity index. |
-
-
-<br><a name="module_qubic.verifyChecksum"></a>
-
-### qubic.verifyChecksum(identity) ⇒ <code>Promise.&lt;boolean&gt;</code>
-> Validates integrity of identity with checksum.
-
-
-| Param | Type | Description |
-| --- | --- | --- |
-| identity | <code>string</code> | Identity in uppercase hex. |
-
-
-<br><a name="module_qubic.seedChecksum"></a>
-
-### qubic.seedChecksum(seed) ⇒ <code>Promise.&lt;string&gt;</code>
-**Returns**: <code>Promise.&lt;string&gt;</code> - Seed checksum in uppercase hex.  
-
-| Param | Type | Description |
-| --- | --- | --- |
-| seed | <code>string</code> | Seed in 55 lowercase latin chars. |
-
-
-<br><a name="module_qubic.transaction"></a>
-
-### qubic.transaction(params) ⇒ [<code>Promise.&lt;Transaction&gt;</code>](#Transaction)
-> Creates a transaction which includes a transfer of energy between 2 entities,
-> or an effect, or both. Transaction is atomic, meaaning that both transfer and
-> effect will be proccessed or none.
-
-
-| Param | Type |
-| --- | --- |
-| params | [<code>TransferParams</code>](#TransferParams), [<code>EffectParams</code>](#EffectParams), [<code>TransferAndEffectParams</code>](#TransferAndEffectParams) | 
-
-**Example**  
-```js
-import qubic from 'qubic-js';
-
-qubic
-  .transaction({
-    seed: 'vmscmtbcqjbqyqcckegsfdsrcgjpeejobolmimgorsqwgupzhkevreu',
-    senderIdentity: 'DCMJGMELMPBOJCCOFAICMJCBKENNOPEJCLIPBKKKDKLDOMKFBPOFHFLGAHLNAFMKMHHOAE',
-    index: 1337,
-    identityNonce: 0,
-    recipientIdentity: 'BPFJANADOGBDLNNONDILEMAICAKMEEGBFPJBKPBCEDFJIALDONODMAIMDBFKCFEEMEOLFK',
-    energy: qubic.energy(1),
-  })
-  .then(function (transaction) {
-    console.log(transaction);
-  })
-  .catch(function (error) {
-    console.log(error.message);
-  });
-```
-
-<br><a name="Client"></a>
-
-## Client
-**Mixes**: [<code>Connection</code>](#Connection)  
-
-* [Client](#Client)
-    * _instance_
-        * ["inclusion"](#Client+event_inclusion)
-        * ["rejection"](#Client+event_rejection)
-    * _static_
-        * [.identity](#Client.identity) : <code>string</code>
-        * [.transaction(params)](#Client.transaction) ⇒ [<code>Transaction</code>](#Transaction)
-        * [.addEnvironmentListener(environment, listener)](#Client.addEnvironmentListener)
-        * [.removeEnvironmentListener(environment, listener)](#Client.removeEnvironmentListener)
-        * [.terminate([options])](#Client.terminate)
-        * [.launch()](#Client.launch)
-        * [.close()](#Client.close)
-        * [.sendCommand(command, payload)](#Client.sendCommand) ⇒ <code>Promise.&lt;object&gt;</code> \| <code>EventEmitter</code> \| <code>void</code>
-        * [.setComputorUrl(index, url)](#Client.setComputorUrl)
-        * [.open()](#Client.open)
-        * [.computors()](#Client.computors) ⇒ <code>Array.&lt;string&gt;</code>
-
-
-<br><a name="Client+event_inclusion"></a>
-
-### "inclusion"
-> Inclusion event.
-
-**Properties**
-
-| Name | Type | Description |
-| --- | --- | --- |
-| messageDigest | <code>string</code> | Hash of included transaction in uppercase hex. |
-| epoch | <code>number</code> | Epoch at which transaction was included. |
-| tick | <code>number</code> | Tick at which transaction was included. |
-
-
-<br><a name="Client+event_rejection"></a>
-
-### "rejection"
-> Rejection event.
-
-**Properties**
-
-| Name | Type | Description |
-| --- | --- | --- |
-| messageDigest | <code>string</code> | Hash of rejected transaction in uppercase hex. |
-| reason | <code>string</code> | Reason of rejection. |
-
-
-<br><a name="Client.identity"></a>
-
-### Client.identity : <code>string</code>
-> Client identity in uppercase hex.
-
-
-<br><a name="Client.transaction"></a>
-
-### Client.transaction(params) ⇒ [<code>Transaction</code>](#Transaction)
-> Creates a transaction which includes a transfer of energy between 2 entities,
-> or an effect, or both. Transaction is atomic, meaaning that both transfer and
-> effect will be proccessed or none.
-> 
-> Transactions are stored in database and their inclusion or rejection are monitored.
-
-**Returns**: [<code>Transaction</code>](#Transaction) - Transaction object.  
-
-| Param | Type | Description |
-| --- | --- | --- |
-| params | <code>object</code> |  |
-| params.recipientIdentity | <code>string</code> | Recipient identity in uppercase hex. |
-| params.energy | <code>bigint</code> | Transferred energy to recipient identity. |
-| params.effectPayload | <code>TypedArray</code> | Effect payload. |
-
-
-<br><a name="Client.addEnvironmentListener"></a>
-
-### Client.addEnvironmentListener(environment, listener)
-> Subcribes to an environment.
-
-
-| Param | Type | Description |
-| --- | --- | --- |
-| environment | <code>string</code> | Environment hash. |
-| listener | <code>function</code> |  |
-
-**Example**  
-```js
-const listener = function (data) {
-  console.log(data);
-};
-
-client.addEvironmentListener(
-  'BPFJANADOGBDLNNONDILEMAICAKMEEGBFPJBKPBCEDFJIALDONODMAIMDBFKCFEE',
-  listener
-);
-```
-
-<br><a name="Client.removeEnvironmentListener"></a>
-
-### Client.removeEnvironmentListener(environment, listener)
-> Unsubscribes from an environment.
-
-
-| Param | Type | Description |
-| --- | --- | --- |
-| environment | <code>string</code> | Environment hash. |
-| listener | <code>function</code> |  |
-
-
-<br><a name="Client.terminate"></a>
-
-### Client.terminate([options])
-> Closes database and connections to computors.
-
-
-| Param | Type | Default |
-| --- | --- | --- |
-| [options] | <code>object</code> |  | 
-| [options.closeConnection] | <code>boolean</code> | <code>true</code> | 
-
-
-<br><a name="Client.launch"></a>
-
-### Client.launch()
-> Launches client by opening database and connections to computors.
-
-**Emits**: [<code>info</code>](#Connection+event_info), [<code>open</code>](#Connection+event_open), [<code>close</code>](#Connection+event_close), [<code>error</code>](#Connection+event_error), [<code>inclusion</code>](#Client+event_inclusion), [<code>rejection</code>](#Client+event_rejection)  
-
-<br><a name="Client.close"></a>
-
-### Client.close()
-> Terminates all 3 WebSocket connections.
-
-**Mixes**: [<code>close</code>](#Connection.close)  
-
-<br><a name="Client.sendCommand"></a>
-
-### Client.sendCommand(command, payload) ⇒ <code>Promise.&lt;object&gt;</code> \| <code>EventEmitter</code> \| <code>void</code>
-> Sends a client command to each connected computor, and compares responses before resolving.
-> Available client commands:
-> 
-> | Command | Request | Response | Description |
-> | --- | --- | --- | --- |
-> | `1` | `{ identity }` | `{ identity, identityNonce }` | Fetches `identityNonce`. |
-> | `2` | `{ identity }` | `{ identity, energy }` | Fetches `energy`. |
-> | `3` | `{ message, signature }` | `void` | Sends a transaction with `base64`-encoded `message` & `signature` fields. |
-> | `4` | `{ messageDigest }` | `{ messageDigest, inclusionState, tick, epoch }` or `{ messageDigest, reason }` | Fetches status of a transaction. Rejects with reason in case identity nonce has been overwritten. |
-> | `5` | `{ environmentDigest }` | `{ environmentDigest, epoch, tick, data }` | Subscribes to an environment by its digest. |
-> | `6` | `{ environmentDigest }` | `{ environmentDigest }` | Cancels environment subscription. |
-
-**Mixes**: [<code>sendCommand</code>](#Connection.sendCommand)  
-
-| Param | Type | Description |
-| --- | --- | --- |
-| command | <code>number</code> | Command index, must be an integer. |
-| payload | <code>object</code> | Request payload. |
-
-
-<br><a name="Client.setComputorUrl"></a>
-
-### Client.setComputorUrl(index, url)
-> Sets one of the 3 computors url each time.
-
-**Mixes**: [<code>setComputorUrl</code>](#Connection.setComputorUrl)  
-
-| Param | Type | Description |
-| --- | --- | --- |
-| index | <code>number</code> | Index of computor connection, 0, 1 or 2. |
-| url | <code>string</code> | Computor url. |
-
-
-<br><a name="Client.open"></a>
-
-### Client.open()
-> Opens all 3 WebSocket connections.
-
-**Mixes**: [<code>open</code>](#Connection.open)  
-**Emits**: [<code>info</code>](#Connection+event_info), [<code>open</code>](#Connection+event_open), [<code>close</code>](#Connection+event_close), [<code>error</code>](#Connection+event_error)  
-
-<br><a name="Client.computors"></a>
-
-### Client.computors() ⇒ <code>Array.&lt;string&gt;</code>
-**Mixes**: [<code>computors</code>](#Connection.computors)  
-**Returns**: <code>Array.&lt;string&gt;</code> - Array of computor urls.  
-
-<br><a name="Connection"></a>
-
-## Connection
-
-* [Connection](#Connection)
-    * _instance_
-        * ["info"](#Connection+event_info)
-        * ["open" (event)](#Connection+event_open)
-        * ["error" (event)](#Connection+event_error)
-        * ["close" (event)](#Connection+event_close)
-    * _static_
-        * [.close()](#Connection.close)
-        * [.sendCommand(command, payload)](#Connection.sendCommand) ⇒ <code>Promise.&lt;object&gt;</code> \| <code>EventEmitter</code> \| <code>void</code>
-        * [.setComputorUrl(index, url)](#Connection.setComputorUrl)
-        * [.open()](#Connection.open)
-        * [.computors()](#Connection.computors) ⇒ <code>Array.&lt;string&gt;</code>
-
-
-<br><a name="Connection+event_info"></a>
-
-### "info"
-> Info event.
-
-**Properties**
-
-| Name | Type | Description |
-| --- | --- | --- |
-| syncStatus | <code>number</code> | Indicates which of the 3 computors have provided the same tick and epoch. 0 when offline, 3 when fully synced. |
-| epoch | <code>number</code> | Current epoch. |
-| tick | <code>number</code> | Current tick. |
-
-
-<br><a name="Connection+event_open"></a>
-
-### "open" (event)
-> Open event. Emitted when a WebSocket connection opens.
-
-
-| Param | Type | Description |
-| --- | --- | --- |
-| event | <code>event</code> | WebSocket event. |
-
-
-<br><a name="Connection+event_error"></a>
-
-### "error" (event)
-> Error event. Emitted when a WebSocket connection errors.
-
-
-| Param | Type | Description |
-| --- | --- | --- |
-| event | <code>event</code> | WebSocket event. |
-
-
-<br><a name="Connection+event_close"></a>
-
-### "close" (event)
-> Close event. Emitted when a WebSocket connection closes.
-
-
-| Param | Type | Description |
-| --- | --- | --- |
-| event | <code>event</code> | WebSocket event. |
-
-
-<br><a name="Connection.close"></a>
-
-### Connection.close()
-> Terminates all 3 WebSocket connections.
-
-
-<br><a name="Connection.sendCommand"></a>
-
-### Connection.sendCommand(command, payload) ⇒ <code>Promise.&lt;object&gt;</code> \| <code>EventEmitter</code> \| <code>void</code>
-> Sends a client command to each connected computor, and compares responses before resolving.
-> Available client commands:
-> 
-> | Command | Request | Response | Description |
-> | --- | --- | --- | --- |
-> | `1` | `{ identity }` | `{ identity, identityNonce }` | Fetches `identityNonce`. |
-> | `2` | `{ identity }` | `{ identity, energy }` | Fetches `energy`. |
-> | `3` | `{ message, signature }` | `void` | Sends a transaction with `base64`-encoded `message` & `signature` fields. |
-> | `4` | `{ messageDigest }` | `{ messageDigest, inclusionState, tick, epoch }` or `{ messageDigest, reason }` | Fetches status of a transaction. Rejects with reason in case identity nonce has been overwritten. |
-> | `5` | `{ environmentDigest }` | `{ environmentDigest, epoch, tick, data }` | Subscribes to an environment by its digest. |
-> | `6` | `{ environmentDigest }` | `{ environmentDigest }` | Cancels environment subscription. |
-
-
-| Param | Type | Description |
-| --- | --- | --- |
-| command | <code>number</code> | Command index, must be an integer. |
-| payload | <code>object</code> | Request payload. |
-
-
-<br><a name="Connection.setComputorUrl"></a>
-
-### Connection.setComputorUrl(index, url)
-> Sets one of the 3 computors url each time.
-
-
-| Param | Type | Description |
-| --- | --- | --- |
-| index | <code>number</code> | Index of computor connection, 0, 1 or 2. |
-| url | <code>string</code> | Computor url. |
-
-
-<br><a name="Connection.open"></a>
-
-### Connection.open()
-> Opens all 3 WebSocket connections.
-
-**Emits**: [<code>info</code>](#Connection+event_info), [<code>open</code>](#Connection+event_open), [<code>close</code>](#Connection+event_close), [<code>error</code>](#Connection+event_error)  
-
-<br><a name="Connection.computors"></a>
-
-### Connection.computors() ⇒ <code>Array.&lt;string&gt;</code>
-**Returns**: <code>Array.&lt;string&gt;</code> - Array of computor urls.  
-
-<br><a name="Crypto"></a>
-
-## Crypto : <code>object</code>
-
-* [Crypto](#Crypto) : <code>object</code>
-    * [.schnorrq](#Crypto.schnorrq) : <code>object</code>
-        * [.generatePublicKey(secretKey)](#Crypto.schnorrq.generatePublicKey) ⇒ <code>Uint8Array</code>
-        * [.sign(secretKey, publicKey, message)](#Crypto.schnorrq.sign) ⇒ <code>Uint8Array</code>
-        * [.verify(publicKey, message, signature)](#Crypto.schnorrq.verify) ⇒ <code>number</code>
-    * [.kex](#Crypto.kex) : <code>object</code>
-        * [.generateCompressedPublicKey(secretKey)](#Crypto.kex.generateCompressedPublicKey) ⇒ <code>Uint8Array</code>
-        * [.compressedSecretAgreement(secretKey, publicKey)](#Crypto.kex.compressedSecretAgreement) ⇒ <code>Uint8Array</code>
-    * [.K12(input, output, outputLength, outputOffset)](#Crypto.K12)
-
-
-<br><a name="Crypto.schnorrq"></a>
-
-### Crypto.schnorrq : <code>object</code>
-
-* [.schnorrq](#Crypto.schnorrq) : <code>object</code>
-    * [.generatePublicKey(secretKey)](#Crypto.schnorrq.generatePublicKey) ⇒ <code>Uint8Array</code>
-    * [.sign(secretKey, publicKey, message)](#Crypto.schnorrq.sign) ⇒ <code>Uint8Array</code>
-    * [.verify(publicKey, message, signature)](#Crypto.schnorrq.verify) ⇒ <code>number</code>
-
-
-<br><a name="Crypto.schnorrq.generatePublicKey"></a>
-
-#### schnorrq.generatePublicKey(secretKey) ⇒ <code>Uint8Array</code>
-
-| Param | Type |
-| --- | --- |
-| secretKey | <code>Uint8Array</code> | 
-
-
-<br><a name="Crypto.schnorrq.sign"></a>
-
-#### schnorrq.sign(secretKey, publicKey, message) ⇒ <code>Uint8Array</code>
-
-| Param | Type |
-| --- | --- |
-| secretKey | <code>Uint8Array</code> | 
-| publicKey | <code>Uint8Array</code> | 
-| message | <code>Uint8Array</code> | 
-
-
-<br><a name="Crypto.schnorrq.verify"></a>
-
-#### schnorrq.verify(publicKey, message, signature) ⇒ <code>number</code>
-**Returns**: <code>number</code> - 1 if valid, 0 if invalid  
-
-| Param | Type |
-| --- | --- |
-| publicKey | <code>Uint8Array</code> | 
-| message | <code>Uint8Array</code> | 
-| signature | <code>Uint8Array</code> | 
-
-
-<br><a name="Crypto.kex"></a>
-
-### Crypto.kex : <code>object</code>
-
-* [.kex](#Crypto.kex) : <code>object</code>
-    * [.generateCompressedPublicKey(secretKey)](#Crypto.kex.generateCompressedPublicKey) ⇒ <code>Uint8Array</code>
-    * [.compressedSecretAgreement(secretKey, publicKey)](#Crypto.kex.compressedSecretAgreement) ⇒ <code>Uint8Array</code>
-
-
-<br><a name="Crypto.kex.generateCompressedPublicKey"></a>
-
-#### kex.generateCompressedPublicKey(secretKey) ⇒ <code>Uint8Array</code>
-**Returns**: <code>Uint8Array</code> - Public key  
-
-| Param | Type |
-| --- | --- |
-| secretKey | <code>Uint8Array</code> | 
-
-
-<br><a name="Crypto.kex.compressedSecretAgreement"></a>
-
-#### kex.compressedSecretAgreement(secretKey, publicKey) ⇒ <code>Uint8Array</code>
-**Returns**: <code>Uint8Array</code> - Shared key  
-
-| Param | Type |
-| --- | --- |
-| secretKey | <code>Uint8Array</code> | 
-| publicKey | <code>Uint8Array</code> | 
-
-
-<br><a name="Crypto.K12"></a>
-
-### Crypto.K12(input, output, outputLength, outputOffset)
-
-| Param | Type | Default |
-| --- | --- | --- |
-| input | <code>Uint8Array</code> |  | 
-| output | <code>Uint8Array</code> |  | 
-| outputLength | <code>number</code> |  | 
-| outputOffset | <code>number</code> | <code>0</code> | 
-
-
-<br><a name="TransferParams"></a>
-
-## TransferParams : <code>object</code>
-**Properties**
-
-| Name | Type | Description |
-| --- | --- | --- |
-| seed | <code>string</code> | Seed in 55 lowercase latin chars. |
-| index | <code>number</code> | Index of private key which was used to derive sender identity. |
-| senderIdentity | <code>string</code> | Sender identity in uppercase hex. |
-| identityNonce | <code>number</code> | Identity nonce. |
-| energy | <code>bigint</code> | Transferred energy to recipient identity. |
-| recipientIdentity | <code>string</code> | Recipient identity in uppercase hex. |
-
-
-<br><a name="EffectParams"></a>
-
-## EffectParams : <code>object</code>
-**Properties**
-
-| Name | Type | Description |
-| --- | --- | --- |
-| seed | <code>string</code> | Seed in 55 lowercase latin chars. |
-| index | <code>number</code> | Index of private key which was used to derive sender identity. |
-| senderIdentity | <code>string</code> | Sender identity in uppercase hex. |
-| identityNonce | <code>number</code> | Identity nonce. |
-| effectPayload | <code>Uint8Array</code> | Effect payload |
-
-
-<br><a name="TransferAndEffectParams"></a>
-
-## TransferAndEffectParams : <code>object</code>
-**Properties**
-
-| Name | Type | Description |
-| --- | --- | --- |
-| seed | <code>string</code> | Seed in 55 lowercase latin chars. |
-| index | <code>number</code> | Index of private key which was used to derive sender identity. |
-| senderIdentity | <code>string</code> | Sender identity in shifted uppercase hex. |
-| identityNonce | <code>number</code> | Identity nonce. |
-| energy | <code>bigint</code> | Transferred energy to recipient identity. |
-| recipientIdentity | <code>string</code> | Recipient identity in shifted uppercase hex. |
-| effectPayload | <code>Uint8Array</code> | Effect payload |
-
-
-<br><a name="Transaction"></a>
-
-## Transaction : <code>object</code>
-**Properties**
-
-| Name | Type | Description |
-| --- | --- | --- |
-| hash | <code>string</code> | Transaction hash in shifted uppercase hex. |
-| message | <code>string</code> | Base64-encoded signed message. |
-| signature | <code>string</code> | Base64-encoded signature. |
+# qubic-js
+Qubic client library.
+This is work in progress.
+
+## Installation
+With `pnpm`:
+```
+pnpm add qubic-js
+```
+With `yarn`:
+```
+yarn add qubic-js
+```
+With `npm`:
+```
+npm i qubic-js
+```
+
+## Include in your project
+```JS
+import * as qubic from 'qubic-js';
+```
+
+---
+
+<br><a name="module_qubic"></a>
+
+## qubic
+
+* [qubic](#module_qubic)
+    * [.exports.crypto](#module_qubic.exports.crypto) : [<code>Promise.&lt;Crypto&gt;</code>](#Crypto)
+    * [.client(options)](#module_qubic.client) ⇒ [<code>Client</code>](#Client)
+    * [.connection(params)](#module_qubic.connection) ⇒ [<code>Connection</code>](#Connection)
+    * [.privateKey(seed, index, K12)](#module_qubic.privateKey) ⇒ <code>Uint8Array</code>
+    * [.identity(seed, index)](#module_qubic.identity) ⇒ <code>Promise.&lt;string&gt;</code>
+    * [.verifyChecksum(identity)](#module_qubic.verifyChecksum) ⇒ <code>Promise.&lt;boolean&gt;</code>
+    * [.seedChecksum(seed)](#module_qubic.seedChecksum) ⇒ <code>Promise.&lt;string&gt;</code>
+    * [.transaction(params)](#module_qubic.transaction) ⇒ [<code>Promise.&lt;Transaction&gt;</code>](#Transaction)
+
+
+<br><a name="module_qubic.exports.crypto"></a>
+
+### qubic.exports.crypto : [<code>Promise.&lt;Crypto&gt;</code>](#Crypto)
+> A promise which always resolves to object with crypto functions.
+
+
+<br><a name="module_qubic.client"></a>
+
+### qubic.client(options) ⇒ [<code>Client</code>](#Client)
+**Emits**: [<code>info</code>](#Connection+event_info), [<code>open</code>](#Connection+event_open), [<code>close</code>](#Connection+event_close), [<code>error</code>](#Connection+event_error), [<code>inclusion</code>](#Client+event_inclusion), [<code>rejection</code>](#Client+event_rejection)  
+
+| Param | Type | Default | Description |
+| --- | --- | --- | --- |
+| options | <code>object</code> |  | Client options. |
+| options.seed | <code>string</code> |  | Seed in 55 lowercase latin chars. |
+| [options.index] | <code>number</code> | <code>0</code> | Identity index. |
+| [options.connection] | [<code>Connection</code>](#Connection) |  | Client connection. |
+| [options.computors] | <code>Array.&lt;object&gt;</code> |  | Specifies 3 computors to connect to, and with what options. Ignored when connection option is used. |
+| options.computors[].url | <code>string</code> |  | Computor url. |
+| [options.computors[].options] | <code>object</code> |  | WebSocket options. |
+| [options.synchronizationInterval] | <code>number</code> |  | If no new tick appears after this interval an info event is emitted with updated sync status. Ignored when connection option is used. |
+| [options.adminPublicKey] | <code>string</code> |  | Admin public key, for verification of current epoch and tick which are signed by admin. Ignored when connection option is used. |
+| [options.reconnectTimeoutDuration] | <code>number</code> | <code>100</code> | Reconnect timeout duration. Ignored when connection option is used. |
+| [options.db] | <code>object</code> |  | Database implementing the [level interface](https://github.com/Level/level), for storing transactions. |
+| [options.dbPath] | <code>string</code> |  | Database path. |
+
+**Example**  
+```js
+import qubic from 'qubic-js';
+
+const client = qubic.client({
+  seed: 'vmscmtbcqjbqyqcckegsfdsrcgjpeejobolmimgorsqwgupzhkevreu',
+  computors: [
+    { url: 'wss://AA.computor.com' },
+    { url: 'wss://AB.computor.com' },
+    { url: 'wss://AC.computor.com' },
+  ],
+  synchronizationInterval: 60 * 1000,
+  adminPublicKey: '97CC65D1E59351EEFC776BCFF197533F148A8105DA84129C051F70DD9CA0FF82',
+});
+
+client.addListener('error', function (error) {
+  console.log(error.message);
+});
+client.addListener('info', console.log);
+```
+
+<br><a name="module_qubic.connection"></a>
+
+### qubic.connection(params) ⇒ [<code>Connection</code>](#Connection)
+**Emits**: [<code>info</code>](#Connection+event_info), [<code>open</code>](#Connection+event_open), [<code>close</code>](#Connection+event_close), [<code>error</code>](#Connection+event_error)  
+
+| Param | Type | Default | Description |
+| --- | --- | --- | --- |
+| params | <code>object</code> |  | Connection params. |
+| params.computors | <code>Array.&lt;object&gt;</code> |  | Specifies 3 computors to connect to, and with what options. |
+| params.computors[].url | <code>string</code> |  | Computor url. |
+| [params.computors[].options] | <code>object</code> |  | WebSocket options. Node.js only. |
+| params.synchronizationInterval | <code>number</code> |  | If no new tick appears after this interval an info event is emitted with updated sync status. |
+| params.adminPublicKey | <code>string</code> |  | Admin public key, for verification of current epoch and tick which are signed by admin. |
+| [params.reconnectTimeoutDuration] | <code>number</code> | <code>100</code> | Reconnect timeout duration. |
+
+**Example**  
+```js
+import qubic from 'qubic-js';
+
+const connection = qubic.connection({
+  computors: [
+    { url: 'wss://AA.computor.com' },
+    { url: 'wss://AB.computor.com' },
+    { url: 'wss://AC.computor.com' },
+  ],
+  synchronizationInterval: 60 * 1000,
+  adminPublicKey: '97CC65D1E59351EEFC776BCFF197533F148A8105DA84129C051F70DD9CA0FF82',
+});
+
+connection.addListener('error', function (error) {
+  console.log(error.message);
+});
+connection.addListener('info', console.log);
+```
+
+<br><a name="module_qubic.privateKey"></a>
+
+### qubic.privateKey(seed, index, K12) ⇒ <code>Uint8Array</code>
+> Generates a private key from seed.
+
+**Returns**: <code>Uint8Array</code> - Private key bytes.  
+
+| Param | Type | Description |
+| --- | --- | --- |
+| seed | <code>string</code> | Seed in 55 lowercase latin chars. |
+| index | <code>number</code> | Identity index. |
+| K12 | [<code>K12</code>](#Crypto.K12) | K12 function. |
+
+
+<br><a name="module_qubic.identity"></a>
+
+### qubic.identity(seed, index) ⇒ <code>Promise.&lt;string&gt;</code>
+> Creates an identity with checksum.
+
+**Returns**: <code>Promise.&lt;string&gt;</code> - Identity with checksum in uppercase hex.  
+
+| Param | Type | Description |
+| --- | --- | --- |
+| seed | <code>string</code> | Seed in 55 lowercase latin chars. |
+| index | <code>number</code> | Identity index. |
+
+
+<br><a name="module_qubic.verifyChecksum"></a>
+
+### qubic.verifyChecksum(identity) ⇒ <code>Promise.&lt;boolean&gt;</code>
+> Validates integrity of identity with checksum.
+
+
+| Param | Type | Description |
+| --- | --- | --- |
+| identity | <code>string</code> | Identity in uppercase hex. |
+
+
+<br><a name="module_qubic.seedChecksum"></a>
+
+### qubic.seedChecksum(seed) ⇒ <code>Promise.&lt;string&gt;</code>
+**Returns**: <code>Promise.&lt;string&gt;</code> - Seed checksum in uppercase hex.  
+
+| Param | Type | Description |
+| --- | --- | --- |
+| seed | <code>string</code> | Seed in 55 lowercase latin chars. |
+
+
+<br><a name="module_qubic.transaction"></a>
+
+### qubic.transaction(params) ⇒ [<code>Promise.&lt;Transaction&gt;</code>](#Transaction)
+> Creates a transaction which includes a transfer of energy between 2 entities,
+> or an effect, or both. Transaction is atomic, meaaning that both transfer and
+> effect will be proccessed or none.
+
+
+| Param | Type |
+| --- | --- |
+| params | [<code>TransferParams</code>](#TransferParams), [<code>EffectParams</code>](#EffectParams), [<code>TransferAndEffectParams</code>](#TransferAndEffectParams) | 
+
+**Example**  
+```js
+import qubic from 'qubic-js';
+
+qubic
+  .transaction({
+    seed: 'vmscmtbcqjbqyqcckegsfdsrcgjpeejobolmimgorsqwgupzhkevreu',
+    senderIdentity: 'DCMJGMELMPBOJCCOFAICMJCBKENNOPEJCLIPBKKKDKLDOMKFBPOFHFLGAHLNAFMKMHHOAE',
+    index: 1337,
+    identityNonce: 0,
+    recipientIdentity: 'BPFJANADOGBDLNNONDILEMAICAKMEEGBFPJBKPBCEDFJIALDONODMAIMDBFKCFEEMEOLFK',
+    energy: qubic.energy(1),
+  })
+  .then(function (transaction) {
+    console.log(transaction);
+  })
+  .catch(function (error) {
+    console.log(error.message);
+  });
+```
+
+<br><a name="Client"></a>
+
+## Client
+**Mixes**: [<code>Connection</code>](#Connection)  
+
+* [Client](#Client)
+    * _instance_
+        * ["inclusion"](#Client+event_inclusion)
+        * ["rejection"](#Client+event_rejection)
+    * _static_
+        * [.identity](#Client.identity) : <code>string</code>
+        * [.transaction(params)](#Client.transaction) ⇒ [<code>Transaction</code>](#Transaction)
+        * [.addEnvironmentListener(environment, listener)](#Client.addEnvironmentListener)
+        * [.removeEnvironmentListener(environment, listener)](#Client.removeEnvironmentListener)
+        * [.terminate([options])](#Client.terminate)
+        * [.launch()](#Client.launch)
+        * [.close()](#Client.close)
+        * [.sendCommand(command, payload)](#Client.sendCommand) ⇒ <code>Promise.&lt;object&gt;</code> \| <code>EventEmitter</code> \| <code>void</code>
+        * [.setComputorUrl(index, url)](#Client.setComputorUrl)
+        * [.open()](#Client.open)
+        * [.computors()](#Client.computors) ⇒ <code>Array.&lt;string&gt;</code>
+
+
+<br><a name="Client+event_inclusion"></a>
+
+### "inclusion"
+> Inclusion event.
+
+**Properties**
+
+| Name | Type | Description |
+| --- | --- | --- |
+| messageDigest | <code>string</code> | Hash of included transaction in uppercase hex. |
+| epoch | <code>number</code> | Epoch at which transaction was included. |
+| tick | <code>number</code> | Tick at which transaction was included. |
+
+
+<br><a name="Client+event_rejection"></a>
+
+### "rejection"
+> Rejection event.
+
+**Properties**
+
+| Name | Type | Description |
+| --- | --- | --- |
+| messageDigest | <code>string</code> | Hash of rejected transaction in uppercase hex. |
+| reason | <code>string</code> | Reason of rejection. |
+
+
+<br><a name="Client.identity"></a>
+
+### Client.identity : <code>string</code>
+> Client identity in uppercase hex.
+
+
+<br><a name="Client.transaction"></a>
+
+### Client.transaction(params) ⇒ [<code>Transaction</code>](#Transaction)
+> Creates a transaction which includes a transfer of energy between 2 entities,
+> or an effect, or both. Transaction is atomic, meaaning that both transfer and
+> effect will be proccessed or none.
+> 
+> Transactions are stored in database and their inclusion or rejection are monitored.
+
+**Returns**: [<code>Transaction</code>](#Transaction) - Transaction object.  
+
+| Param | Type | Description |
+| --- | --- | --- |
+| params | <code>object</code> |  |
+| params.recipientIdentity | <code>string</code> | Recipient identity in uppercase hex. |
+| params.energy | <code>bigint</code> | Transferred energy to recipient identity. |
+| params.effectPayload | <code>TypedArray</code> | Effect payload. |
+
+
+<br><a name="Client.addEnvironmentListener"></a>
+
+### Client.addEnvironmentListener(environment, listener)
+> Subcribes to an environment.
+
+
+| Param | Type | Description |
+| --- | --- | --- |
+| environment | <code>string</code> | Environment hash. |
+| listener | <code>function</code> |  |
+
+**Example**  
+```js
+const listener = function (data) {
+  console.log(data);
+};
+
+client.addEvironmentListener(
+  'BPFJANADOGBDLNNONDILEMAICAKMEEGBFPJBKPBCEDFJIALDONODMAIMDBFKCFEE',
+  listener
+);
+```
+
+<br><a name="Client.removeEnvironmentListener"></a>
+
+### Client.removeEnvironmentListener(environment, listener)
+> Unsubscribes from an environment.
+
+
+| Param | Type | Description |
+| --- | --- | --- |
+| environment | <code>string</code> | Environment hash. |
+| listener | <code>function</code> |  |
+
+
+<br><a name="Client.terminate"></a>
+
+### Client.terminate([options])
+> Closes database and connections to computors.
+
+
+| Param | Type | Default |
+| --- | --- | --- |
+| [options] | <code>object</code> |  | 
+| [options.closeConnection] | <code>boolean</code> | <code>true</code> | 
+
+
+<br><a name="Client.launch"></a>
+
+### Client.launch()
+> Launches client by opening database and connections to computors.
+
+**Emits**: [<code>info</code>](#Connection+event_info), [<code>open</code>](#Connection+event_open), [<code>close</code>](#Connection+event_close), [<code>error</code>](#Connection+event_error), [<code>inclusion</code>](#Client+event_inclusion), [<code>rejection</code>](#Client+event_rejection)  
+
+<br><a name="Client.close"></a>
+
+### Client.close()
+> Terminates all 3 WebSocket connections.
+
+**Mixes**: [<code>close</code>](#Connection.close)  
+
+<br><a name="Client.sendCommand"></a>
+
+### Client.sendCommand(command, payload) ⇒ <code>Promise.&lt;object&gt;</code> \| <code>EventEmitter</code> \| <code>void</code>
+> Sends a client command to each connected computor, and compares responses before resolving.
+> Available client commands:
+> 
+> | Command | Request | Response | Description |
+> | --- | --- | --- | --- |
+> | `1` | `{ identity }` | `{ identity, identityNonce }` | Fetches `identityNonce`. |
+> | `2` | `{ identity }` | `{ identity, energy }` | Fetches `energy`. |
+> | `3` | `{ message, signature }` | `void` | Sends a transaction with `base64`-encoded `message` & `signature` fields. |
+> | `4` | `{ messageDigest }` | `{ messageDigest, inclusionState, tick, epoch }` or `{ messageDigest, reason }` | Fetches status of a transaction. Rejects with reason in case identity nonce has been overwritten. |
+> | `5` | `{ environmentDigest }` | `{ environmentDigest, epoch, tick, data }` | Subscribes to an environment by its digest. |
+> | `6` | `{ environmentDigest }` | `{ environmentDigest }` | Cancels environment subscription. |
+
+**Mixes**: [<code>sendCommand</code>](#Connection.sendCommand)  
+
+| Param | Type | Description |
+| --- | --- | --- |
+| command | <code>number</code> | Command index, must be an integer. |
+| payload | <code>object</code> | Request payload. |
+
+
+<br><a name="Client.setComputorUrl"></a>
+
+### Client.setComputorUrl(index, url)
+> Sets one of the 3 computors url each time.
+
+**Mixes**: [<code>setComputorUrl</code>](#Connection.setComputorUrl)  
+
+| Param | Type | Description |
+| --- | --- | --- |
+| index | <code>number</code> | Index of computor connection, 0, 1 or 2. |
+| url | <code>string</code> | Computor url. |
+
+
+<br><a name="Client.open"></a>
+
+### Client.open()
+> Opens all 3 WebSocket connections.
+
+**Mixes**: [<code>open</code>](#Connection.open)  
+**Emits**: [<code>info</code>](#Connection+event_info), [<code>open</code>](#Connection+event_open), [<code>close</code>](#Connection+event_close), [<code>error</code>](#Connection+event_error)  
+
+<br><a name="Client.computors"></a>
+
+### Client.computors() ⇒ <code>Array.&lt;string&gt;</code>
+**Mixes**: [<code>computors</code>](#Connection.computors)  
+**Returns**: <code>Array.&lt;string&gt;</code> - Array of computor urls.  
+
+<br><a name="Connection"></a>
+
+## Connection
+
+* [Connection](#Connection)
+    * _instance_
+        * ["info"](#Connection+event_info)
+        * ["open" (event)](#Connection+event_open)
+        * ["error" (event)](#Connection+event_error)
+        * ["close" (event)](#Connection+event_close)
+    * _static_
+        * [.close()](#Connection.close)
+        * [.sendCommand(command, payload)](#Connection.sendCommand) ⇒ <code>Promise.&lt;object&gt;</code> \| <code>EventEmitter</code> \| <code>void</code>
+        * [.setComputorUrl(index, url)](#Connection.setComputorUrl)
+        * [.open()](#Connection.open)
+        * [.computors()](#Connection.computors) ⇒ <code>Array.&lt;string&gt;</code>
+
+
+<br><a name="Connection+event_info"></a>
+
+### "info"
+> Info event.
+
+**Properties**
+
+| Name | Type | Description |
+| --- | --- | --- |
+| syncStatus | <code>number</code> | Indicates which of the 3 computors have provided the same tick and epoch. 0 when offline, 3 when fully synced. |
+| epoch | <code>number</code> | Current epoch. |
+| tick | <code>number</code> | Current tick. |
+
+
+<br><a name="Connection+event_open"></a>
+
+### "open" (event)
+> Open event. Emitted when a WebSocket connection opens.
+
+
+| Param | Type | Description |
+| --- | --- | --- |
+| event | <code>event</code> | WebSocket event. |
+
+
+<br><a name="Connection+event_error"></a>
+
+### "error" (event)
+> Error event. Emitted when a WebSocket connection errors.
+
+
+| Param | Type | Description |
+| --- | --- | --- |
+| event | <code>event</code> | WebSocket event. |
+
+
+<br><a name="Connection+event_close"></a>
+
+### "close" (event)
+> Close event. Emitted when a WebSocket connection closes.
+
+
+| Param | Type | Description |
+| --- | --- | --- |
+| event | <code>event</code> | WebSocket event. |
+
+
+<br><a name="Connection.close"></a>
+
+### Connection.close()
+> Terminates all 3 WebSocket connections.
+
+
+<br><a name="Connection.sendCommand"></a>
+
+### Connection.sendCommand(command, payload) ⇒ <code>Promise.&lt;object&gt;</code> \| <code>EventEmitter</code> \| <code>void</code>
+> Sends a client command to each connected computor, and compares responses before resolving.
+> Available client commands:
+> 
+> | Command | Request | Response | Description |
+> | --- | --- | --- | --- |
+> | `1` | `{ identity }` | `{ identity, identityNonce }` | Fetches `identityNonce`. |
+> | `2` | `{ identity }` | `{ identity, energy }` | Fetches `energy`. |
+> | `3` | `{ message, signature }` | `void` | Sends a transaction with `base64`-encoded `message` & `signature` fields. |
+> | `4` | `{ messageDigest }` | `{ messageDigest, inclusionState, tick, epoch }` or `{ messageDigest, reason }` | Fetches status of a transaction. Rejects with reason in case identity nonce has been overwritten. |
+> | `5` | `{ environmentDigest }` | `{ environmentDigest, epoch, tick, data }` | Subscribes to an environment by its digest. |
+> | `6` | `{ environmentDigest }` | `{ environmentDigest }` | Cancels environment subscription. |
+
+
+| Param | Type | Description |
+| --- | --- | --- |
+| command | <code>number</code> | Command index, must be an integer. |
+| payload | <code>object</code> | Request payload. |
+
+
+<br><a name="Connection.setComputorUrl"></a>
+
+### Connection.setComputorUrl(index, url)
+> Sets one of the 3 computors url each time.
+
+
+| Param | Type | Description |
+| --- | --- | --- |
+| index | <code>number</code> | Index of computor connection, 0, 1 or 2. |
+| url | <code>string</code> | Computor url. |
+
+
+<br><a name="Connection.open"></a>
+
+### Connection.open()
+> Opens all 3 WebSocket connections.
+
+**Emits**: [<code>info</code>](#Connection+event_info), [<code>open</code>](#Connection+event_open), [<code>close</code>](#Connection+event_close), [<code>error</code>](#Connection+event_error)  
+
+<br><a name="Connection.computors"></a>
+
+### Connection.computors() ⇒ <code>Array.&lt;string&gt;</code>
+**Returns**: <code>Array.&lt;string&gt;</code> - Array of computor urls.  
+
+<br><a name="Crypto"></a>
+
+## Crypto : <code>object</code>
+
+* [Crypto](#Crypto) : <code>object</code>
+    * [.schnorrq](#Crypto.schnorrq) : <code>object</code>
+        * [.generatePublicKey(secretKey)](#Crypto.schnorrq.generatePublicKey) ⇒ <code>Uint8Array</code>
+        * [.sign(secretKey, publicKey, message)](#Crypto.schnorrq.sign) ⇒ <code>Uint8Array</code>
+        * [.verify(publicKey, message, signature)](#Crypto.schnorrq.verify) ⇒ <code>number</code>
+    * [.kex](#Crypto.kex) : <code>object</code>
+        * [.generateCompressedPublicKey(secretKey)](#Crypto.kex.generateCompressedPublicKey) ⇒ <code>Uint8Array</code>
+        * [.compressedSecretAgreement(secretKey, publicKey)](#Crypto.kex.compressedSecretAgreement) ⇒ <code>Uint8Array</code>
+    * [.K12(input, output, outputLength, outputOffset)](#Crypto.K12)
+
+
+<br><a name="Crypto.schnorrq"></a>
+
+### Crypto.schnorrq : <code>object</code>
+
+* [.schnorrq](#Crypto.schnorrq) : <code>object</code>
+    * [.generatePublicKey(secretKey)](#Crypto.schnorrq.generatePublicKey) ⇒ <code>Uint8Array</code>
+    * [.sign(secretKey, publicKey, message)](#Crypto.schnorrq.sign) ⇒ <code>Uint8Array</code>
+    * [.verify(publicKey, message, signature)](#Crypto.schnorrq.verify) ⇒ <code>number</code>
+
+
+<br><a name="Crypto.schnorrq.generatePublicKey"></a>
+
+#### schnorrq.generatePublicKey(secretKey) ⇒ <code>Uint8Array</code>
+
+| Param | Type |
+| --- | --- |
+| secretKey | <code>Uint8Array</code> | 
+
+
+<br><a name="Crypto.schnorrq.sign"></a>
+
+#### schnorrq.sign(secretKey, publicKey, message) ⇒ <code>Uint8Array</code>
+
+| Param | Type |
+| --- | --- |
+| secretKey | <code>Uint8Array</code> | 
+| publicKey | <code>Uint8Array</code> | 
+| message | <code>Uint8Array</code> | 
+
+
+<br><a name="Crypto.schnorrq.verify"></a>
+
+#### schnorrq.verify(publicKey, message, signature) ⇒ <code>number</code>
+**Returns**: <code>number</code> - 1 if valid, 0 if invalid  
+
+| Param | Type |
+| --- | --- |
+| publicKey | <code>Uint8Array</code> | 
+| message | <code>Uint8Array</code> | 
+| signature | <code>Uint8Array</code> | 
+
+
+<br><a name="Crypto.kex"></a>
+
+### Crypto.kex : <code>object</code>
+
+* [.kex](#Crypto.kex) : <code>object</code>
+    * [.generateCompressedPublicKey(secretKey)](#Crypto.kex.generateCompressedPublicKey) ⇒ <code>Uint8Array</code>
+    * [.compressedSecretAgreement(secretKey, publicKey)](#Crypto.kex.compressedSecretAgreement) ⇒ <code>Uint8Array</code>
+
+
+<br><a name="Crypto.kex.generateCompressedPublicKey"></a>
+
+#### kex.generateCompressedPublicKey(secretKey) ⇒ <code>Uint8Array</code>
+**Returns**: <code>Uint8Array</code> - Public key  
+
+| Param | Type |
+| --- | --- |
+| secretKey | <code>Uint8Array</code> | 
+
+
+<br><a name="Crypto.kex.compressedSecretAgreement"></a>
+
+#### kex.compressedSecretAgreement(secretKey, publicKey) ⇒ <code>Uint8Array</code>
+**Returns**: <code>Uint8Array</code> - Shared key  
+
+| Param | Type |
+| --- | --- |
+| secretKey | <code>Uint8Array</code> | 
+| publicKey | <code>Uint8Array</code> | 
+
+
+<br><a name="Crypto.K12"></a>
+
+### Crypto.K12(input, output, outputLength, outputOffset)
+
+| Param | Type | Default |
+| --- | --- | --- |
+| input | <code>Uint8Array</code> |  | 
+| output | <code>Uint8Array</code> |  | 
+| outputLength | <code>number</code> |  | 
+| outputOffset | <code>number</code> | <code>0</code> | 
+
+
+<br><a name="TransferParams"></a>
+
+## TransferParams : <code>object</code>
+**Properties**
+
+| Name | Type | Description |
+| --- | --- | --- |
+| seed | <code>string</code> | Seed in 55 lowercase latin chars. |
+| index | <code>number</code> | Index of private key which was used to derive sender identity. |
+| senderIdentity | <code>string</code> | Sender identity in uppercase hex. |
+| identityNonce | <code>number</code> | Identity nonce. |
+| energy | <code>bigint</code> | Transferred energy to recipient identity. |
+| recipientIdentity | <code>string</code> | Recipient identity in uppercase hex. |
+
+
+<br><a name="EffectParams"></a>
+
+## EffectParams : <code>object</code>
+**Properties**
+
+| Name | Type | Description |
+| --- | --- | --- |
+| seed | <code>string</code> | Seed in 55 lowercase latin chars. |
+| index | <code>number</code> | Index of private key which was used to derive sender identity. |
+| senderIdentity | <code>string</code> | Sender identity in uppercase hex. |
+| identityNonce | <code>number</code> | Identity nonce. |
+| effectPayload | <code>Uint8Array</code> | Effect payload |
+
+
+<br><a name="TransferAndEffectParams"></a>
+
+## TransferAndEffectParams : <code>object</code>
+**Properties**
+
+| Name | Type | Description |
+| --- | --- | --- |
+| seed | <code>string</code> | Seed in 55 lowercase latin chars. |
+| index | <code>number</code> | Index of private key which was used to derive sender identity. |
+| senderIdentity | <code>string</code> | Sender identity in shifted uppercase hex. |
+| identityNonce | <code>number</code> | Identity nonce. |
+| energy | <code>bigint</code> | Transferred energy to recipient identity. |
+| recipientIdentity | <code>string</code> | Recipient identity in shifted uppercase hex. |
+| effectPayload | <code>Uint8Array</code> | Effect payload |
+
+
+<br><a name="Transaction"></a>
+
+## Transaction : <code>object</code>
+**Properties**
+
+| Name | Type | Description |
+| --- | --- | --- |
+| hash | <code>string</code> | Transaction hash in shifted uppercase hex. |
+| message | <code>string</code> | Base64-encoded signed message. |
+| signature | <code>string</code> | Base64-encoded signature. |
+